--- conflicted
+++ resolved
@@ -376,29 +376,11 @@
     // TODO: SKIPPED - process.exit() mocking unreliable in CI
     // See: https://github.com/pr-pm/prpm/pull/108
     it.skip('should handle invalid collection format', async () => {
-<<<<<<< HEAD
-      // Mock getCollection to return invalid data
-      mockClient.getCollection.mockResolvedValue({
-        id: 'invalid-collection',
-        slug: 'invalid-format',
-        name: 'Invalid Collection',
-        // Missing required fields like packages array
-      });
-
-      const mockExit = jest.spyOn(process, 'exit').mockImplementation((code?: number) => {
-        throw new Error(`Process exited with code ${code}`);
-      });
-
-      await expect(handleCollectionInfo('invalid-format')).rejects.toThrow('Process exited');
-
-      mockExit.mockRestore();
-=======
       await expect(handleCollectionInfo('invalid-format')).rejects.toThrow(CLIError);
 
       expect(console.error).toHaveBeenCalledWith(
         expect.stringContaining('Invalid collection format')
       );
->>>>>>> 9278f164
     });
 
     it('should handle collection not found', async () => {
@@ -550,13 +532,7 @@
       );
     });
 
-<<<<<<< HEAD
-    // TODO: SKIPPED - process.exit() mocking unreliable in CI
-    // See: https://github.com/pr-pm/prpm/pull/108
-    it.skip('should successfully publish valid collection', async () => {
-=======
     it('should successfully publish valid collection', async () => {
->>>>>>> 9278f164
       await writeFile(
         join(testDir, 'collection.json'),
         JSON.stringify({
