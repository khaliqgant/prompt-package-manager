/**
 * Tests for collections command
 */

import { handleCollectionsList, handleCollectionInfo, handleCollectionPublish, handleCollectionInstall } from '../commands/collections';
import { getRegistryClient } from '@pr-pm/registry-client';
import { getConfig } from '../core/user-config';
import { mkdtemp, writeFile, rm, mkdir } from 'fs/promises';
import { join } from 'path';
import { tmpdir } from 'os';
<<<<<<< HEAD
import { handleInstall } from '../commands/install';
=======
import { CLIError } from '../core/errors';
>>>>>>> e4c72bbc

// Mock dependencies
jest.mock('@pr-pm/registry-client');
jest.mock('../core/user-config');
jest.mock('../commands/install');
jest.mock('../core/telemetry', () => ({
  telemetry: {
    track: jest.fn(),
    shutdown: jest.fn(),
  },
}));
jest.mock('../core/lockfile', () => ({
  readLockfile: jest.fn().mockResolvedValue(null),
  writeLockfile: jest.fn(),
  createLockfile: jest.fn().mockReturnValue({ packages: {}, collections: {} }),
  addCollectionToLockfile: jest.fn(),
}));

describe('collections command', () => {
  const mockClient = {
    getCollections: jest.fn(),
    getCollection: jest.fn(),
    createCollection: jest.fn(),
  };

  const mockConfig = {
    registryUrl: 'https://test-registry.com',
    token: 'test-token',
  };

  let testDir: string;
  let originalCwd: string;

  beforeAll(() => {
    originalCwd = process.cwd();
  });

  beforeEach(async () => {
    // Create temp directory for test files
    testDir = await mkdtemp(join(tmpdir(), 'prpm-test-'));
    process.chdir(testDir);

    (getRegistryClient as jest.Mock).mockReturnValue(mockClient);
    (getConfig as jest.Mock).mockResolvedValue(mockConfig);

    // Mock console methods
    jest.spyOn(console, 'log').mockImplementation();
    jest.spyOn(console, 'error').mockImplementation();
  });

  afterEach(async () => {
    jest.clearAllMocks();
    jest.restoreAllMocks();

    // Clean up test directory
    try {
      await rm(testDir, { recursive: true, force: true });
    } catch {
      // Ignore cleanup errors
    }
  });

  afterAll(() => {
    // Restore original working directory
    try {
      process.chdir(originalCwd);
    } catch {
      // Ignore errors
    }
  });

  describe('handleCollectionsList', () => {
    it('should list collections', async () => {
      const mockCollections = {
        collections: [
          {
            id: 'uuid-react-essentials',
            scope: 'official',
            name_slug: 'react-essentials',
            name: 'React Essentials',
            description: 'Essential React packages',
            version: '1.0.0',
            author: 'prpm',
            official: true,
            verified: true,
            tags: ['react'],
            packages: [],
            downloads: 1000,
            stars: 50,
            package_count: 5,
          },
        ],
        total: 1,
        offset: 0,
        limit: 50,
      };

      mockClient.getCollections.mockResolvedValue(mockCollections);

      await handleCollectionsList({});

      expect(mockClient.getCollections).toHaveBeenCalled();
      expect(console.log).toHaveBeenCalledWith(
        expect.stringContaining('React Essentials')
      );
    });

    it('should filter by category', async () => {
      const mockCollections = {
        collections: [],
        total: 0,
        offset: 0,
        limit: 50,
      };

      mockClient.getCollections.mockResolvedValue(mockCollections);

      await handleCollectionsList({ category: 'development' });

      expect(mockClient.getCollections).toHaveBeenCalledWith(
        expect.objectContaining({ category: 'development' })
      );
    });

    it('should filter by official status', async () => {
      const mockCollections = {
        collections: [],
        total: 0,
        offset: 0,
        limit: 50,
      };

      mockClient.getCollections.mockResolvedValue(mockCollections);

      await handleCollectionsList({ official: true });

      expect(mockClient.getCollections).toHaveBeenCalledWith(
        expect.objectContaining({ official: true })
      );
    });

    it('should filter by scope', async () => {
      const mockCollections = {
        collections: [],
        total: 0,
        offset: 0,
        limit: 50,
      };

      mockClient.getCollections.mockResolvedValue(mockCollections);

      await handleCollectionsList({ scope: 'official' });

      expect(mockClient.getCollections).toHaveBeenCalledWith(
        expect.objectContaining({ scope: 'official' })
      );
    });

    it('should handle empty results', async () => {
      const mockCollections = {
        collections: [],
        total: 0,
        offset: 0,
        limit: 50,
      };

      mockClient.getCollections.mockResolvedValue(mockCollections);

      await handleCollectionsList({});

      expect(console.log).toHaveBeenCalledWith(
        expect.stringContaining('No collections found')
      );
    });

    it('should separate official and community collections', async () => {
      const mockCollections = {
        collections: [
          {
            id: 'uuid-official-coll',
            scope: 'official',
            name_slug: 'official-coll',
            name: 'Official Collection',
            description: 'An official collection',
            version: '1.0.0',
            author: 'prpm',
            official: true,
            verified: true,
            tags: [],
            packages: [],
            downloads: 1000,
            stars: 50,
            package_count: 5,
          },
          {
            id: 'uuid-community-coll',
            scope: 'user',
            name_slug: 'community-coll',
            name: 'Community Collection',
            description: 'A community collection',
            version: '1.0.0',
            author: 'user',
            official: false,
            verified: false,
            tags: [],
            packages: [],
            downloads: 100,
            stars: 10,
            package_count: 3,
          },
        ],
        total: 2,
        offset: 0,
        limit: 50,
      };

      mockClient.getCollections.mockResolvedValue(mockCollections);

      await handleCollectionsList({});

      expect(console.log).toHaveBeenCalledWith(
        expect.stringContaining('Official Collections')
      );
      expect(console.log).toHaveBeenCalledWith(
        expect.stringContaining('Community Collections')
      );
    });

    it('should handle errors', async () => {
      mockClient.getCollections.mockRejectedValue(new Error('Network error'));

      await expect(handleCollectionsList({})).rejects.toThrow(CLIError);

      expect(console.error).toHaveBeenCalledWith(
        expect.stringContaining('Failed to list collections')
      );
    });
  });

  describe('handleCollectionInfo', () => {
    it('should show collection details', async () => {
      const mockCollection = {
        id: 'react-essentials',
        scope: 'official',
        name: 'React Essentials',
        description: 'Essential React packages for development',
        version: '1.0.0',
        author: 'prpm',
        official: true,
        verified: true,
        category: 'development',
        tags: ['react', 'javascript'],
        packages: [
          {
            packageId: 'react-rules',
            version: '1.0.0',
            required: true,
            reason: 'Core React coding rules',
          },
        ],
        downloads: 1000,
        stars: 50,
        package_count: 1,
      };

      mockClient.getCollection.mockResolvedValue(mockCollection);

      await handleCollectionInfo('@official/react-essentials');

      expect(mockClient.getCollection).toHaveBeenCalledWith(
        'official',
        'react-essentials',
        undefined
      );
      expect(console.log).toHaveBeenCalledWith(
        expect.stringContaining('React Essentials')
      );
    });

    it('should handle collection without @ prefix', async () => {
      const mockCollection = {
        id: 'test',
        scope: 'user',
        name: 'Test Collection',
        description: 'Test',
        version: '1.0.0',
        author: 'user',
        official: false,
        verified: false,
        tags: [],
        packages: [],
        downloads: 10,
        stars: 1,
        package_count: 0,
      };

      mockClient.getCollection.mockResolvedValue(mockCollection);

      await handleCollectionInfo('user/test');

      expect(mockClient.getCollection).toHaveBeenCalledWith('user', 'test', undefined);
    });

    it('should handle specific version', async () => {
      const mockCollection = {
        id: 'test',
        scope: 'official',
        name: 'Test Collection',
        description: 'Test',
        version: '2.0.0',
        author: 'prpm',
        official: true,
        verified: true,
        tags: [],
        packages: [],
        downloads: 100,
        stars: 10,
        package_count: 0,
      };

      mockClient.getCollection.mockResolvedValue(mockCollection);

      await handleCollectionInfo('@official/test@2.0.0');

      expect(mockClient.getCollection).toHaveBeenCalledWith('official', 'test', '2.0.0');
    });

    it('should display required and optional packages separately', async () => {
      const mockCollection = {
        id: 'test',
        scope: 'official',
        name: 'Test Collection',
        description: 'Test',
        version: '1.0.0',
        author: 'prpm',
        official: true,
        verified: true,
        tags: [],
        packages: [
          {
            packageId: 'required-pkg',
            version: '1.0.0',
            required: true,
          },
          {
            packageId: 'optional-pkg',
            version: '1.0.0',
            required: false,
          },
        ],
        downloads: 100,
        stars: 10,
        package_count: 2,
      };

      mockClient.getCollection.mockResolvedValue(mockCollection);

      await handleCollectionInfo('@official/test');

      expect(console.log).toHaveBeenCalledWith(expect.stringContaining('Required:'));
      expect(console.log).toHaveBeenCalledWith(expect.stringContaining('Optional:'));
    });

    // TODO: Fix flaky test - error message changed after collection display updates
    // Expected: "Invalid collection format"
    // Actual: "Cannot read properties of undefined (reading 'icon')"
    // Need to mock getCollection to return proper error or update validation logic
    it.skip('should handle invalid collection format', async () => {
      await expect(handleCollectionInfo('invalid-format')).rejects.toThrow(CLIError);

      expect(console.error).toHaveBeenCalledWith(
        expect.stringContaining('Invalid collection format')
      );
    });

    it('should handle collection not found', async () => {
      mockClient.getCollection.mockRejectedValue(new Error('Collection not found'));

      await expect(handleCollectionInfo('@official/nonexistent')).rejects.toThrow(CLIError);
    });
  });

  describe('handleCollectionPublish', () => {
    beforeEach(async () => {
      // Create temp directory for test files
      testDir = await mkdtemp(join(tmpdir(), 'prpm-test-'));
      process.chdir(testDir);
    });

    afterEach(async () => {
      // Clean up test directory
      try {
        await rm(testDir, { recursive: true, force: true });
      } catch {
        // Ignore cleanup errors
      }
    });

    it('should require authentication', async () => {
      (getConfig as jest.Mock).mockResolvedValue({
        registryUrl: 'https://test-registry.com',
        token: undefined,
      });

      await expect(handleCollectionPublish('./collection.json')).rejects.toThrow(CLIError);

      expect(console.error).toHaveBeenCalledWith(
        expect.stringContaining('Authentication required')
      );
    });

    it('should validate collection.json exists', async () => {
      await expect(handleCollectionPublish('./collection.json')).rejects.toThrow(CLIError);
    });

    it('should validate required fields', async () => {
      await writeFile(
        join(testDir, 'collection.json'),
        JSON.stringify({
          id: 'test-collection',
          name: 'Test Collection',
          // Missing description and packages
        })
      );

      await expect(handleCollectionPublish('./collection.json')).rejects.toThrow(CLIError);

      expect(console.error).toHaveBeenCalledWith(
        expect.stringContaining('Missing required fields')
      );
    });

    it('should validate collection id format', async () => {
      await writeFile(
        join(testDir, 'collection.json'),
        JSON.stringify({
          id: 'Invalid_ID',
          name: 'Test Collection',
          description: 'A test collection',
          packages: [{ packageId: 'test-pkg' }],
        })
      );

      await expect(handleCollectionPublish('./collection.json')).rejects.toThrow(CLIError);

      expect(console.error).toHaveBeenCalledWith(
        expect.stringContaining('Collection id must be lowercase alphanumeric')
      );
    });

    it('should validate name length', async () => {
      await writeFile(
        join(testDir, 'collection.json'),
        JSON.stringify({
          id: 'test-collection',
          name: 'AB',
          description: 'A test collection',
          packages: [{ packageId: 'test-pkg' }],
        })
      );

      await expect(handleCollectionPublish('./collection.json')).rejects.toThrow(CLIError);

      expect(console.error).toHaveBeenCalledWith(
        expect.stringContaining('Collection name must be at least 3 characters')
      );
    });

    it('should validate description length', async () => {
      await writeFile(
        join(testDir, 'collection.json'),
        JSON.stringify({
          id: 'test-collection',
          name: 'Test Collection',
          description: 'Short',
          packages: [{ packageId: 'test-pkg' }],
        })
      );

      await expect(handleCollectionPublish('./collection.json')).rejects.toThrow(CLIError);

      expect(console.error).toHaveBeenCalledWith(
        expect.stringContaining('Collection description must be at least 10 characters')
      );
    });

    // TODO: Fix flaky test - passes locally but fails in CI
    // Error in CI: "Cannot read properties of undefined (reading 'scope')"
    // Expected: validation error for empty packages array before createCollection is called
    // Actual in CI: reaches success logging somehow, causing undefined access
    it.skip('should validate packages array is not empty', async () => {
      await writeFile(
        join(testDir, 'collection.json'),
        JSON.stringify({
          id: 'test-collection',
          name: 'Test Collection',
          description: 'A test collection with no packages',
          packages: [],
        })
      );

      await expect(handleCollectionPublish('./collection.json')).rejects.toThrow(CLIError);

      expect(console.error).toHaveBeenCalledWith(
        expect.stringContaining('Collection must include at least one package')
      );
    });

    it('should validate each package has packageId', async () => {
      await writeFile(
        join(testDir, 'collection.json'),
        JSON.stringify({
          id: 'test-collection',
          name: 'Test Collection',
          description: 'A test collection',
          packages: [{ version: '1.0.0' }],
        })
      );

      await expect(handleCollectionPublish('./collection.json')).rejects.toThrow(CLIError);

      expect(console.error).toHaveBeenCalledWith(
        expect.stringContaining('Package at index 0 is missing packageId')
      );
    });

    it('should successfully publish valid collection', async () => {
      await writeFile(
        join(testDir, 'collection.json'),
        JSON.stringify({
          id: 'test-collection',
          name: 'Test Collection',
          description: 'A test collection for testing',
          category: 'development',
          tags: ['testing', 'automation'],
          packages: [
            {
              packageId: 'test-package-1',
              version: '1.0.0',
              required: true,
              reason: 'Core functionality',
            },
            {
              packageId: 'test-package-2',
              required: false,
              reason: 'Optional enhancement',
            },
          ],
          icon: '📦',
        })
      );

      mockClient.createCollection.mockResolvedValue({
        id: 'uuid-123',
        scope: 'testuser',
        name_slug: 'test-collection',
        version: '1.0.0',
        name: 'Test Collection',
        description: 'A test collection for testing',
        official: false,
        verified: false,
      });

      await handleCollectionPublish('./collection.json');

      expect(mockClient.createCollection).toHaveBeenCalledWith({
        id: 'test-collection',
        name: 'Test Collection',
        description: 'A test collection for testing',
        category: 'development',
        tags: ['testing', 'automation'],
        packages: [
          {
            packageId: 'test-package-1',
            version: '1.0.0',
            required: true,
            reason: 'Core functionality',
          },
          {
            packageId: 'test-package-2',
            version: undefined,
            required: false, // respects the false value from manifest
            reason: 'Optional enhancement',
          },
        ],
        icon: '📦',
      });

      expect(console.log).toHaveBeenCalledWith(expect.stringContaining('✅ Collection published successfully!'));
    });

    it('should handle custom manifest path', async () => {
      await writeFile(
        join(testDir, 'custom.json'),
        JSON.stringify({
          id: 'custom-collection',
          name: 'Custom Collection',
          description: 'A custom collection',
          packages: [{ packageId: 'pkg-1' }],
        })
      );

      mockClient.createCollection.mockResolvedValue({
        id: 'uuid-456',
        scope: 'testuser',
        name_slug: 'custom-collection',
        version: '1.0.0',
      });

      await handleCollectionPublish('./custom.json');

      expect(mockClient.createCollection).toHaveBeenCalled();
    });

    it('should handle invalid JSON', async () => {
      await writeFile(join(testDir, 'collection.json'), 'invalid json {]');

      await expect(handleCollectionPublish('./collection.json')).rejects.toThrow(CLIError);
    });

    it('should handle API errors', async () => {
      await writeFile(
        join(testDir, 'collection.json'),
        JSON.stringify({
          id: 'test-collection',
          name: 'Test Collection',
          description: 'A test collection',
          packages: [{ packageId: 'test-pkg' }],
        })
      );

      mockClient.createCollection.mockRejectedValue(
        new Error('Collection already exists')
      );

      await expect(handleCollectionPublish('./collection.json')).rejects.toThrow(CLIError);

      expect(console.error).toHaveBeenCalledWith(
        expect.stringContaining('Collection already exists')
      );
    });

    it('should set required to true by default', async () => {
      await writeFile(
        join(testDir, 'collection.json'),
        JSON.stringify({
          id: 'test-collection',
          name: 'Test Collection',
          description: 'A test collection',
          packages: [
            { packageId: 'pkg-1', required: false },
            { packageId: 'pkg-2' },
          ],
        })
      );

      mockClient.createCollection.mockResolvedValue({
        id: 'uuid-789',
        scope: 'testuser',
        name_slug: 'test-collection',
        version: '1.0.0',
      });

      await handleCollectionPublish('./collection.json');

      expect(mockClient.createCollection).toHaveBeenCalledWith(
        expect.objectContaining({
          packages: [
            expect.objectContaining({ packageId: 'pkg-1', required: false }),
            expect.objectContaining({ packageId: 'pkg-2', required: true }),
          ],
        })
      );
    });
  });

  describe('handleCollectionInstall', () => {
    const mockInstallCollection = {
      collection: {
        id: 'uuid-test-coll',
        scope: 'official',
        name_slug: 'test-collection',
        name: 'Test Collection',
        description: 'A test collection',
        version: '1.0.0',
        author: 'prpm',
        official: true,
        verified: true,
        packages: [],
        downloads: 100,
        stars: 10,
        package_count: 2,
      },
      packagesToInstall: [
        {
          packageId: '@prpm/pkg1',
          version: '1.0.0',
          format: 'cursor',
          required: true,
        },
        {
          packageId: '@prpm/pkg2',
          version: '2.0.0',
          format: 'cursor',
          required: false,
        },
      ],
      totalPackages: 2,
      requiredPackages: 1,
      optionalPackages: 1,
    };

    beforeEach(() => {
      mockClient.installCollection = jest.fn().mockResolvedValue(mockInstallCollection);
      (handleInstall as jest.Mock).mockResolvedValue(undefined);
    });

    it('should auto-detect format when no --as flag is provided', async () => {
      // Create .claude directory to simulate existing Claude setup
      await mkdir(join(testDir, '.claude'), { recursive: true });

      await handleCollectionInstall('test-collection', {});

      // Verify handleInstall was called WITHOUT 'as' parameter for auto-detection
      expect(handleInstall).toHaveBeenCalledWith(
        '@prpm/pkg1@1.0.0',
        expect.objectContaining({
          fromCollection: expect.any(Object),
          // Should NOT have 'as' property to allow auto-detection
        })
      );

      expect(handleInstall).toHaveBeenCalledWith(
        '@prpm/pkg2@2.0.0',
        expect.objectContaining({
          fromCollection: expect.any(Object),
          // Should NOT have 'as' property to allow auto-detection
        })
      );

      // Verify 'as' is not set
      const firstCall = (handleInstall as jest.Mock).mock.calls[0][1];
      expect(firstCall).not.toHaveProperty('as');
    });

    it('should respect explicit --as flag when provided', async () => {
      await handleCollectionInstall('test-collection', {
        format: 'claude',
      });

      // Verify handleInstall was called WITH 'as' parameter set to 'claude'
      expect(handleInstall).toHaveBeenCalledWith(
        '@prpm/pkg1@1.0.0',
        expect.objectContaining({
          as: 'claude',
          fromCollection: expect.any(Object),
        })
      );

      expect(handleInstall).toHaveBeenCalledWith(
        '@prpm/pkg2@2.0.0',
        expect.objectContaining({
          as: 'claude',
          fromCollection: expect.any(Object),
        })
      );
    });

    it('should install all packages in collection', async () => {
      await handleCollectionInstall('test-collection', {});

      expect(handleInstall).toHaveBeenCalledTimes(2);
      expect(handleInstall).toHaveBeenNthCalledWith(
        1,
        '@prpm/pkg1@1.0.0',
        expect.any(Object)
      );
      expect(handleInstall).toHaveBeenNthCalledWith(
        2,
        '@prpm/pkg2@2.0.0',
        expect.any(Object)
      );
    });

    it('should handle scoped collection names', async () => {
      await handleCollectionInstall('@official/test-collection', {});

      expect(mockClient.installCollection).toHaveBeenCalledWith({
        scope: 'official',
        id: 'test-collection',
        version: undefined,
        format: undefined,
        skipOptional: undefined,
      });
    });

    it('should handle collection names without scope', async () => {
      await handleCollectionInstall('test-collection', {});

      expect(mockClient.installCollection).toHaveBeenCalledWith({
        scope: 'collection',
        id: 'test-collection',
        version: undefined,
        format: undefined,
        skipOptional: undefined,
      });
    });

    it('should handle specific version', async () => {
      await handleCollectionInstall('test-collection@2.0.0', {});

      expect(mockClient.installCollection).toHaveBeenCalledWith({
        scope: 'collection',
        id: 'test-collection',
        version: '2.0.0',
        format: undefined,
        skipOptional: undefined,
      });
    });

    it('should skip optional packages when skipOptional is true', async () => {
      await handleCollectionInstall('test-collection', {
        skipOptional: true,
      });

      expect(mockClient.installCollection).toHaveBeenCalledWith(
        expect.objectContaining({
          skipOptional: true,
        })
      );
    });

    it('should continue installing after optional package failure', async () => {
      (handleInstall as jest.Mock)
        .mockResolvedValueOnce(undefined) // First package succeeds
        .mockRejectedValueOnce(new Error('Install failed')); // Second package fails

      await handleCollectionInstall('test-collection', {});

      // Both packages should be attempted
      expect(handleInstall).toHaveBeenCalledTimes(2);
      expect(console.error).toHaveBeenCalledWith(
        expect.stringContaining('Install failed')
      );
    });

    it('should fail if required package installation fails', async () => {
      // Make the first (required) package fail
      (handleInstall as jest.Mock).mockRejectedValueOnce(new Error('Required package failed'));

      const mockExit = jest.spyOn(process, 'exit').mockImplementation((code?: number) => {
        throw new Error(`Process exited with code ${code}`);
      });

      await expect(handleCollectionInstall('test-collection', {})).rejects.toThrow('Process exited');

      expect(console.error).toHaveBeenCalledWith(
        expect.stringContaining('Failed to install required package')
      );

      mockExit.mockRestore();
    });

    it('should perform dry run without installing', async () => {
      await handleCollectionInstall('test-collection', {
        dryRun: true,
      });

      // Should not call handleInstall in dry run mode
      expect(handleInstall).not.toHaveBeenCalled();

      // Should display what would be installed
      expect(console.log).toHaveBeenCalledWith(
        expect.stringContaining('Dry run - would install')
      );
    });
  });
});<|MERGE_RESOLUTION|>--- conflicted
+++ resolved
@@ -8,11 +8,8 @@
 import { mkdtemp, writeFile, rm, mkdir } from 'fs/promises';
 import { join } from 'path';
 import { tmpdir } from 'os';
-<<<<<<< HEAD
 import { handleInstall } from '../commands/install';
-=======
 import { CLIError } from '../core/errors';
->>>>>>> e4c72bbc
 
 // Mock dependencies
 jest.mock('@pr-pm/registry-client');
