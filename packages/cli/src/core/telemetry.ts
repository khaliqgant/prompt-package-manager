import { promises as fs } from 'fs';
import path from 'path';
import os from 'os';
import { PostHog } from 'posthog-node';
<<<<<<< HEAD
import { getConfig } from './user-config.js';
=======
import { getConfig } from './user-config';
>>>>>>> bf7f52a6

export interface TelemetryEvent {
  timestamp: string;
  command: string;
  version: string;
  platform: string;
  arch: string;
  nodeVersion: string;
  success: boolean;
  error?: string;
  duration?: number;
  // Command-specific data
  data?: Record<string, any>;
}

export interface TelemetryConfig {
  enabled: boolean;
  userId?: string;
  sessionId: string;
}

class Telemetry {
  private config: TelemetryConfig;
  private configPath: string;
  private events: TelemetryEvent[] = [];
  private readonly maxEvents = 100; // Keep only last 100 events locally
  private posthog: PostHog | null = null;
  private userConfigChecked = false;
  private userTelemetryEnabled = true; // Default to true until checked

  constructor() {
    this.configPath = path.join(os.homedir(), '.prpm', 'telemetry.json');
    this.config = this.loadConfig();
  }

  private async checkUserConfig(): Promise<void> {
    if (this.userConfigChecked) return;

    try {
      const userConfig = await getConfig();
      this.userTelemetryEnabled = userConfig.telemetryEnabled ?? true;
    } catch (error) {
      // If we can't load user config, default to enabled
      this.userTelemetryEnabled = true;
    }

    this.userConfigChecked = true;
  }

  private async initializePostHog(): Promise<void> {
    // Check user config first
    await this.checkUserConfig();

    // Only initialize if telemetry is enabled in user config
    if (!this.userTelemetryEnabled) {
      this.posthog = null;
      return;
    }

    try {
      this.posthog = new PostHog('phc_aO5lXLILeylHfb1ynszVwKbQKSzO91UGdXNhN5Q0Snl', {
        host: 'https://app.posthog.com',
        flushAt: 1, // Send events immediately
        flushInterval: 0, // No batching
      });
    } catch (error) {
      this.posthog = null;
    }
  }

  private loadConfig(): TelemetryConfig {
    try {
      const data = require(this.configPath);
      return {
        enabled: data.enabled ?? true, // Default to enabled
        userId: data.userId,
        sessionId: data.sessionId || this.generateSessionId(),
      };
    } catch {
      return {
        enabled: true,
        sessionId: this.generateSessionId(),
      };
    }
  }

  /**
   * Load userId from user config and update telemetry config
   */
  private async loadUserIdFromConfig(): Promise<void> {
    try {
      const userConfig = await getConfig();
      if (userConfig.userId && userConfig.userId !== this.config.userId) {
        this.config.userId = userConfig.userId;
        await this.saveConfig();
      }
    } catch {
      // Silently fail - telemetry shouldn't break the CLI
    }
  }

  private generateSessionId(): string {
    return Math.random().toString(36).substring(2, 15) + 
           Math.random().toString(36).substring(2, 15);
  }

  private async saveConfig(): Promise<void> {
    try {
      await fs.mkdir(path.dirname(this.configPath), { recursive: true });
      await fs.writeFile(this.configPath, JSON.stringify(this.config, null, 2));
    } catch (error) {
      // Silently fail - telemetry shouldn't break the CLI
    }
  }

  async track(event: Omit<TelemetryEvent, 'timestamp' | 'version' | 'platform' | 'arch' | 'nodeVersion'>): Promise<void> {
    // Check user config first
    await this.checkUserConfig();

    // Return early if telemetry is disabled in user config
    if (!this.userTelemetryEnabled) return;

    if (!this.config.enabled) return;

    // Load userId from user config before tracking
    await this.loadUserIdFromConfig();

    const fullEvent: TelemetryEvent = {
      ...event,
      timestamp: new Date().toISOString(),
      version: process.env.npm_package_version || '0.1.0',
      platform: os.platform(),
      arch: os.arch(),
      nodeVersion: process.version,
    };

    this.events.push(fullEvent);

    // Keep only the last maxEvents
    if (this.events.length > this.maxEvents) {
      this.events = this.events.slice(-this.maxEvents);
    }

    // Save events locally
    await this.saveEvents();

    // Send to analytics service (async, non-blocking)
    this.sendToAnalytics(fullEvent).catch(() => {
      // Silently fail - don't break the CLI
    });
  }

  private async saveEvents(): Promise<void> {
    try {
      const eventsPath = path.join(os.homedir(), '.prpm', 'events.json');
      await fs.mkdir(path.dirname(eventsPath), { recursive: true });
      await fs.writeFile(eventsPath, JSON.stringify(this.events, null, 2));
    } catch (error) {
      // Silently fail
    }
  }

  private async sendToAnalytics(event: TelemetryEvent): Promise<void> {
    // Initialize PostHog if needed (this will check user config)
    if (!this.posthog && this.userTelemetryEnabled) {
      await this.initializePostHog();
    }

    // Send to PostHog
    await this.sendToPostHog(event);
  }

  async enable(): Promise<void> {
    this.config.enabled = true;
    await this.saveConfig();
  }

  async disable(): Promise<void> {
    this.config.enabled = false;
    await this.saveConfig();
  }

  async isEnabled(): Promise<boolean> {
    await this.checkUserConfig();
    return this.userTelemetryEnabled && this.config.enabled;
  }

  async getStats(): Promise<{ totalEvents: number; lastEvent?: string }> {
    try {
      const eventsPath = path.join(os.homedir(), '.prpm', 'events.json');
      const data = await fs.readFile(eventsPath, 'utf8');
      const savedEvents = JSON.parse(data);
      return {
        totalEvents: savedEvents.length,
        lastEvent: savedEvents[savedEvents.length - 1]?.timestamp,
      };
    } catch (error) {
      return {
        totalEvents: this.events.length,
        lastEvent: this.events[this.events.length - 1]?.timestamp,
      };
    }
  }

  async shutdown(): Promise<void> {
    if (this.posthog) {
      try {
        // Flush any pending events before shutdown
        await this.posthog.flush();
        await this.posthog.shutdown();
      } catch (error) {
        // Silently fail
      } finally {
        this.posthog = null;
      }
    }
  }

  /**
   * Identify user in PostHog with user properties
   * Called after successful login to set user attributes
   */
  async identifyUser(userId: string, traits: Record<string, any>): Promise<void> {
    if (!this.posthog || !this.config.enabled) return;

    try {
      // Update local config with userId
      this.config.userId = userId;
      await this.saveConfig();

      // Send $identify event to PostHog
      this.posthog.identify({
        distinctId: userId,
        properties: traits,
      });

      // Also capture the $identify event explicitly
      this.posthog.capture({
        distinctId: userId,
        event: '$identify',
        properties: traits,
      });

      // Flush immediately to ensure identification happens
      await this.posthog.flush();
    } catch (error) {
      // Silently fail - telemetry shouldn't break the CLI
    }
  }

  // Send to PostHog
  private async sendToPostHog(event: TelemetryEvent): Promise<void> {
    if (!this.posthog) return;

    try {
      const distinctId = this.config.userId || this.config.sessionId || 'anonymous';
      
      this.posthog.capture({
        distinctId,
        event: `prpm_${event.command}`,
        properties: {
          // Core event data
          command: event.command,
          success: event.success,
          duration: event.duration,
          error: event.error,
          
          // System information
          version: event.version,
          platform: event.platform,
          arch: event.arch,
          nodeVersion: event.nodeVersion,
          
          // Command-specific data
          ...event.data,
          
          // Metadata
          timestamp: event.timestamp,
          sessionId: this.config.sessionId,
        },
      });
      // Event sent to PostHog
    } catch (error) {
      // Silently fail - don't break the CLI
    }
  }
}

export const telemetry = new Telemetry();<|MERGE_RESOLUTION|>--- conflicted
+++ resolved
@@ -2,11 +2,7 @@
 import path from 'path';
 import os from 'os';
 import { PostHog } from 'posthog-node';
-<<<<<<< HEAD
-import { getConfig } from './user-config.js';
-=======
 import { getConfig } from './user-config';
->>>>>>> bf7f52a6
 
 export interface TelemetryEvent {
   timestamp: string;
@@ -109,7 +105,7 @@
   }
 
   private generateSessionId(): string {
-    return Math.random().toString(36).substring(2, 15) + 
+    return Math.random().toString(36).substring(2, 15) +
            Math.random().toString(36).substring(2, 15);
   }
 
@@ -263,7 +259,7 @@
 
     try {
       const distinctId = this.config.userId || this.config.sessionId || 'anonymous';
-      
+
       this.posthog.capture({
         distinctId,
         event: `prpm_${event.command}`,
@@ -273,16 +269,16 @@
           success: event.success,
           duration: event.duration,
           error: event.error,
-          
+
           // System information
           version: event.version,
           platform: event.platform,
           arch: event.arch,
           nodeVersion: event.nodeVersion,
-          
+
           // Command-specific data
           ...event.data,
-          
+
           // Metadata
           timestamp: event.timestamp,
           sessionId: this.config.sessionId,
