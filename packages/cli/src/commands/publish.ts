/**
 * Publish command implementation
 */

import { Command } from 'commander';
import { readFile, stat, mkdir, rm } from 'fs/promises';
import { join, basename } from 'path';
import { createReadStream } from 'fs';
import * as tar from 'tar';
import { tmpdir } from 'os';
import { randomBytes } from 'crypto';
import { getRegistryClient } from '@pr-pm/registry-client';
import { getConfig } from '../core/user-config';
import { telemetry } from '../core/telemetry';
import type { PackageManifest, PackageFileMetadata, MultiPackageManifest, Manifest } from '../types/registry';
import {
  marketplaceToManifest,
  validateMarketplaceJson,
  type MarketplaceJson,
} from '../core/marketplace-converter';
import { validateManifestSchema } from '../core/schema-validator';
import { extractLicenseInfo, validateLicenseInfo } from '../utils/license-extractor';
import { extractSnippet, validateSnippet } from '../utils/snippet-extractor';

interface PublishOptions {
  access?: 'public' | 'private';
  tag?: string;
  dryRun?: boolean;
}

/**
 * Try to find and load manifest files
 * Checks for:
 * 1. prpm.json (native format) - returns single manifest or array of packages
 * 2. .claude/marketplace.json (Claude format) - returns all plugins as separate manifests
 * 3. .claude-plugin/marketplace.json (Claude format - alternative location) - returns all plugins
 */
async function findAndLoadManifests(): Promise<{ manifests: PackageManifest[]; source: string }> {
  // Try prpm.json first (native format)
  const prpmJsonPath = join(process.cwd(), 'prpm.json');
  let prpmJsonExists = false;
  let prpmJsonError: Error | null = null;

  try {
    const content = await readFile(prpmJsonPath, 'utf-8');
<<<<<<< HEAD
    const manifest = JSON.parse(content) as Manifest;
=======
    prpmJsonExists = true;

    // Try to parse JSON
    let manifest: Manifest;
    try {
      manifest = JSON.parse(content) as Manifest;
    } catch (parseError) {
      // JSON parse error - provide specific error message
      const error = parseError as Error;
      throw new Error(
        `Invalid JSON in prpm.json:\n\n` +
        `${error.message}\n\n` +
        `Please check your prpm.json file for syntax errors:\n` +
        `  - Missing or extra commas\n` +
        `  - Unclosed quotes or brackets\n` +
        `  - Invalid JSON syntax\n\n` +
        `You can validate your JSON at https://jsonlint.com/`
      );
    }
>>>>>>> c826bba2

    // Check if this is a multi-package manifest
    if ('packages' in manifest && Array.isArray(manifest.packages)) {
      const multiManifest = manifest as MultiPackageManifest;

      // Validate each package in the array
      const validatedManifests = multiManifest.packages.map((pkg, idx) => {
        // Inherit top-level fields if not specified in package - using explicit undefined checks
        const packageWithDefaults: PackageManifest = {
          name: pkg.name,
          version: pkg.version,
          description: pkg.description,
          format: pkg.format,
          files: pkg.files,
<<<<<<< HEAD
          author: pkg.author !== undefined ? pkg.author : (multiManifest.author || ''),
          license: pkg.license !== undefined ? pkg.license : (multiManifest.license ?? undefined),
          repository: pkg.repository !== undefined ? pkg.repository : (multiManifest.repository ?? undefined),
          homepage: pkg.homepage !== undefined ? pkg.homepage : (multiManifest.homepage ?? undefined),
          documentation: pkg.documentation !== undefined ? pkg.documentation : (multiManifest.documentation ?? undefined),
          organization: pkg.organization !== undefined ? pkg.organization : (multiManifest.organization ?? undefined),
          tags: pkg.tags !== undefined ? pkg.tags : (multiManifest.tags ?? undefined),
          keywords: pkg.keywords !== undefined ? pkg.keywords : (multiManifest.keywords ?? undefined),
=======
          author: pkg.author !== undefined ? pkg.author : multiManifest.author!,
          license: pkg.license !== undefined ? pkg.license : multiManifest.license,
          repository: pkg.repository !== undefined ? pkg.repository : multiManifest.repository,
          homepage: pkg.homepage !== undefined ? pkg.homepage : multiManifest.homepage,
          documentation: pkg.documentation !== undefined ? pkg.documentation : multiManifest.documentation,
          organization: pkg.organization !== undefined ? pkg.organization : multiManifest.organization,
          private: pkg.private !== undefined ? pkg.private : multiManifest.private,
          tags: pkg.tags !== undefined ? pkg.tags : multiManifest.tags,
          keywords: pkg.keywords !== undefined ? pkg.keywords : multiManifest.keywords,
>>>>>>> c826bba2
          subtype: pkg.subtype,
          dependencies: pkg.dependencies,
          peerDependencies: pkg.peerDependencies,
          engines: pkg.engines,
          main: pkg.main,
        };

<<<<<<< HEAD
=======
        // Debug: Log inheritance only if DEBUG env var is set
        if (process.env.DEBUG) {
          console.log(`\n🔍 Package ${pkg.name} inheritance:`);
          console.log(`   - Package-level private: ${pkg.private}`);
          console.log(`   - Top-level private: ${multiManifest.private}`);
          console.log(`   - Inherited private: ${packageWithDefaults.private}`);
          console.log('');
        }

>>>>>>> c826bba2
        return validateManifest(packageWithDefaults);
      });

      return { manifests: validatedManifests, source: 'prpm.json (multi-package)' };
    }

    // Single package manifest
    const validated = validateManifest(manifest as PackageManifest);
    return { manifests: [validated], source: 'prpm.json' };
  } catch (error) {
    // Store error for later
    prpmJsonError = error as Error;

    // If it's a validation or parsing error, throw it immediately (don't try marketplace.json)
    if (prpmJsonExists && error instanceof Error && (
      error.message.includes('Invalid JSON') ||
      error.message.includes('Manifest validation failed') ||
      error.message.includes('Claude skill') ||
      error.message.includes('SKILL.md')
    )) {
      throw error;
    }
    // Otherwise, prpm.json not found or other error, try marketplace.json
  }

  // Try .claude/marketplace.json (Claude format)
  const marketplaceJsonPath = join(process.cwd(), '.claude', 'marketplace.json');
  try {
    const content = await readFile(marketplaceJsonPath, 'utf-8');
    const marketplaceData = JSON.parse(content) as MarketplaceJson;

    if (!validateMarketplaceJson(marketplaceData)) {
      throw new Error('Invalid marketplace.json format');
    }

    // Convert each plugin in marketplace.json to a separate PRPM manifest
    const manifests: PackageManifest[] = [];
    for (let i = 0; i < marketplaceData.plugins.length; i++) {
      const manifest = marketplaceToManifest(marketplaceData, i);
      const validated = validateManifest(manifest);
      manifests.push(validated);
    }

    return { manifests, source: '.claude/marketplace.json' };
  } catch (error) {
    // marketplace.json not found or invalid at .claude path, try .claude-plugin
  }

  // Try .claude-plugin/marketplace.json (alternative Claude format)
  const marketplaceJsonPluginPath = join(process.cwd(), '.claude-plugin', 'marketplace.json');
  try {
    const content = await readFile(marketplaceJsonPluginPath, 'utf-8');
    const marketplaceData = JSON.parse(content) as MarketplaceJson;

    if (!validateMarketplaceJson(marketplaceData)) {
      throw new Error('Invalid marketplace.json format');
    }

    // Convert each plugin in marketplace.json to a separate PRPM manifest
    const manifests: PackageManifest[] = [];
    for (let i = 0; i < marketplaceData.plugins.length; i++) {
      const manifest = marketplaceToManifest(marketplaceData, i);
      const validated = validateManifest(manifest);
      manifests.push(validated);
    }

    return { manifests, source: '.claude-plugin/marketplace.json' };
  } catch (error) {
    // marketplace.json not found or invalid
  }

  // No manifest file found
  throw new Error(
    'No manifest file found. Expected either:\n' +
    '  - prpm.json in the current directory, or\n' +
    '  - .claude/marketplace.json (Claude format), or\n' +
    '  - .claude-plugin/marketplace.json (Claude format)'
  );
}

/**
 * Validate package manifest
 */
function validateManifest(manifest: PackageManifest): PackageManifest {
  // Set default subtype to 'rule' if not provided
  if (!manifest.subtype) {
    manifest.subtype = 'rule';
  }

  // First, validate against JSON schema
  const schemaValidation = validateManifestSchema(manifest);
  if (!schemaValidation.valid) {
    const errorMessages = schemaValidation.errors?.join('\n  - ') || 'Unknown validation error';
    throw new Error(`Manifest validation failed:\n  - ${errorMessages}`);
  }

  // Additional custom validations (beyond what JSON schema can express)

  // Check if using enhanced format (file objects)
  const hasEnhancedFormat = manifest.files.some(f => typeof f === 'object');

  if (hasEnhancedFormat) {
    // Check if files have multiple distinct formats
    const fileFormats = new Set(
      (manifest.files as PackageFileMetadata[])
        .filter(f => typeof f === 'object')
        .map(f => f.format)
    );

    // Only suggest "collection" if there are multiple distinct formats
    if (fileFormats.size > 1 && manifest.subtype !== 'collection') {
      console.warn('⚠️  Package contains multiple file formats. Consider setting subtype to "collection" for clarity.');
    }
  }

  // Enforce SKILL.md filename for Claude skills
  if (manifest.format === 'claude' && manifest.subtype === 'skill') {
    const filePaths = normalizeFilePaths(manifest.files);
    const hasSkillMd = filePaths.some(path => path.endsWith('/SKILL.md') || path === 'SKILL.md');

    if (!hasSkillMd) {
      throw new Error(
        'Claude skills must contain a SKILL.md file.\n' +
        'According to Claude documentation at https://docs.claude.com/en/docs/claude-code/skills,\n' +
        'skills must have a file named SKILL.md in their directory.\n' +
        'Please rename your skill file to SKILL.md (all caps) and update your prpm.json files array.'
      );
    }

    // Validate skill name length (max 64 characters)
    if (manifest.name.length > 64) {
      throw new Error(
        `Claude skill name "${manifest.name}" exceeds 64 character limit (${manifest.name.length} characters).\n` +
        'According to Claude documentation, skill names must be max 64 characters.\n' +
        'Please shorten your package name.'
      );
    }

    // Validate skill name format (lowercase, numbers, hyphens only)
    if (!/^[a-z0-9-]+$/.test(manifest.name)) {
      throw new Error(
        `Claude skill name "${manifest.name}" contains invalid characters.\n` +
        'According to Claude documentation, skill names must use lowercase letters, numbers, and hyphens only.\n' +
        'Please update your package name.'
      );
    }

    // Validate description length (max 1024 characters)
    if (manifest.description.length > 1024) {
      throw new Error(
        `Claude skill description exceeds 1024 character limit (${manifest.description.length} characters).\n` +
        'According to Claude documentation, skill descriptions must be max 1024 characters.\n' +
        'Please shorten your description.'
      );
    }

    // Warn if description is approaching the limit (80% = 819 chars)
    if (manifest.description.length > 819) {
      console.warn(
        `⚠️  Warning: Skill description is ${manifest.description.length}/1024 characters (${Math.round(manifest.description.length / 1024 * 100)}% of limit).\n` +
        '   Consider keeping it concise for better discoverability.'
      );
    }

    // Warn if description is too short (less than 100 chars)
    if (manifest.description.length < 100) {
      console.warn(
        `⚠️  Warning: Skill description is only ${manifest.description.length} characters.\n` +
        '   Claude uses descriptions for skill discovery - consider adding more detail about:\n' +
        '   - What the skill does\n' +
        '   - When Claude should use it\n' +
        '   - What problems it solves'
      );
    }
  }

  return manifest;
}

/**
 * Normalize files array to string paths
 * Converts both simple and enhanced formats to string array
 */
function normalizeFilePaths(files: string[] | PackageFileMetadata[]): string[] {
  return files.map(file => {
    if (typeof file === 'string') {
      return file;
    } else {
      return file.path;
    }
  });
}

/**
 * Create tarball from current directory
 */
async function createTarball(manifest: PackageManifest): Promise<Buffer> {
  const tmpDir = join(tmpdir(), `prpm-${randomBytes(8).toString('hex')}`);
  const tarballPath = join(tmpDir, 'package.tar.gz');

  try {
    // Create temp directory
    await mkdir(tmpDir, { recursive: true });

    // Get files to include - normalize to string paths
    const filePaths = normalizeFilePaths(manifest.files);

    // Add standard files if not already included
    const standardFiles = ['prpm.json', 'README.md', 'LICENSE'];
    for (const file of standardFiles) {
      if (!filePaths.includes(file)) {
        filePaths.push(file);
      }
    }

    // Check which files exist
    const existingFiles: string[] = [];
    for (const file of filePaths) {
      try {
        await stat(file);
        existingFiles.push(file);
      } catch {
        // File doesn't exist, skip
      }
    }

    if (existingFiles.length === 0) {
      throw new Error('No package files found to include in tarball');
    }

    // Create tarball
    await tar.create(
      {
        gzip: true,
        file: tarballPath,
        cwd: process.cwd(),
      },
      existingFiles
    );

    // Read tarball into buffer
    const tarballBuffer = await readFile(tarballPath);

    // Check size (max 10MB)
    const sizeMB = tarballBuffer.length / (1024 * 1024);
    if (sizeMB > 10) {
      throw new Error(`Package size (${sizeMB.toFixed(2)}MB) exceeds 10MB limit`);
    }

    return tarballBuffer;
  } catch (error) {
    throw error;
  } finally {
    // Clean up temp directory
    try {
      await rm(tmpDir, { recursive: true, force: true });
    } catch {
      // Ignore cleanup errors
    }
  }
}

/**
 * Publish a package to the registry
 */
export async function handlePublish(options: PublishOptions): Promise<void> {
  const startTime = Date.now();
  let success = false;
  let error: string | undefined;
  let packageName: string | undefined;
  let version: string | undefined;

  try {
    const config = await getConfig();

    // Check if logged in
    if (!config.token) {
      console.error('❌ Not logged in. Run "prpm login" first.');
      process.exit(1);
    }

    console.log('📦 Publishing package...\n');

    // Read and validate manifests
    console.log('🔍 Validating package manifest(s)...');
    const { manifests, source } = await findAndLoadManifests();

    if (manifests.length > 1) {
      console.log(`   Found ${manifests.length} plugins in ${source}`);
      console.log('   Will publish each plugin separately\n');
    }

    // Get user info to check for organizations (once for all packages)
    console.log('🔍 Checking authentication...');
    const client = getRegistryClient(config);
    let userInfo: any;

    try {
      userInfo = await client.whoami();
    } catch (err) {
      console.log('   Could not fetch user organizations, publishing as personal packages');
    }
    console.log('');

    // Track published packages
    const publishedPackages: Array<{ name: string; version: string; url: string }> = [];
    const failedPackages: Array<{ name: string; error: string }> = [];

    // Publish each manifest
    for (let i = 0; i < manifests.length; i++) {
      const manifest = manifests[i];
      packageName = manifest.name;
      version = manifest.version;

      if (manifests.length > 1) {
        console.log(`\n${'='.repeat(60)}`);
        console.log(`📦 Publishing plugin ${i + 1} of ${manifests.length}`);
        console.log(`${'='.repeat(60)}\n`);
      }

      try {
        // Debug: Log access override logic only if DEBUG env var is set
        if (process.env.DEBUG) {
          console.log(`\n🔍 Before access override:`);
          console.log(`   - manifest.private: ${manifest.private}`);
          console.log(`   - options.access: ${options.access}`);
        }

        // Determine access level:
        // 1. If --access flag is provided, it overrides manifest setting
        // 2. Otherwise, use manifest setting (defaults to false/public if not specified)
        let isPrivate: boolean;
        if (options.access !== undefined) {
          // CLI flag explicitly provided - use it
          isPrivate = options.access === 'private';
          if (process.env.DEBUG) {
            console.log(`   - Using CLI flag override: ${options.access}`);
          }
        } else {
          // No CLI flag - use manifest setting
          isPrivate = manifest.private || false;
          if (process.env.DEBUG) {
            console.log(`   - Using manifest setting: ${isPrivate}`);
          }
        }

        if (process.env.DEBUG) {
          console.log(`   - calculated isPrivate: ${isPrivate}`);
        }

        // Update manifest with final private setting
        manifest.private = isPrivate;

        if (process.env.DEBUG) {
          console.log(`   - final manifest.private: ${manifest.private}`);
          console.log('');
        }

        let selectedOrgId: string | undefined;

        // Check if organization is specified in manifest
        if (manifest.organization && userInfo) {
          const orgFromManifest = userInfo.organizations?.find(
            (org: any) => org.name === manifest.organization || org.id === manifest.organization
          );

          if (!orgFromManifest) {
            throw new Error(`Organization "${manifest.organization}" not found or you are not a member`);
          }

          // Check if user has publishing rights
          if (!['owner', 'admin', 'maintainer'].includes(orgFromManifest.role)) {
            throw new Error(
              `You do not have permission to publish to organization "${orgFromManifest.name}". ` +
              `Your role: ${orgFromManifest.role}. Required: owner, admin, or maintainer`
            );
          }

          selectedOrgId = orgFromManifest.id;
        }

        console.log(`   Source: ${source}`);
        console.log(`   Package: ${manifest.name}@${manifest.version}`);
        console.log(`   Format: ${manifest.format} | Subtype: ${manifest.subtype}`);
        console.log(`   Description: ${manifest.description}`);
        console.log(`   Access: ${manifest.private ? 'private' : 'public'}`);
        if (selectedOrgId && userInfo) {
          const selectedOrg = userInfo.organizations.find((org: any) => org.id === selectedOrgId);
          console.log(`   Publishing to: ${selectedOrg?.name || 'organization'}`);
        }
        console.log('');

        // Extract license information
        console.log('📄 Extracting license information...');
        const licenseInfo = await extractLicenseInfo(manifest.repository);

        // Update manifest with license information from LICENSE file if found
        // Only set fields that aren't already manually specified in prpm.json
        if (licenseInfo.type && !manifest.license) {
          manifest.license = licenseInfo.type;
        }
        if (licenseInfo.text && !manifest.license_text) {
          manifest.license_text = licenseInfo.text;
        }
        if (licenseInfo.url && !manifest.license_url) {
          manifest.license_url = licenseInfo.url || undefined;
        }

        // Validate and warn about license (optional - will extract if present)
        validateLicenseInfo(licenseInfo, manifest.name);
        console.log('');

        // Extract content snippet
        console.log('📝 Extracting content snippet...');
        const snippet = await extractSnippet(manifest);
        if (snippet) {
          manifest.snippet = snippet;
        }
        validateSnippet(snippet, manifest.name);
        console.log('');

        // Create tarball
        console.log('📦 Creating package tarball...');
        const tarball = await createTarball(manifest);

        // Display size in KB or MB depending on size
        const sizeInBytes = tarball.length;
        const sizeInKB = sizeInBytes / 1024;
        const sizeInMB = sizeInBytes / (1024 * 1024);

        let sizeDisplay: string;
        if (sizeInMB >= 1) {
          sizeDisplay = `${sizeInMB.toFixed(2)}MB`;
        } else {
          sizeDisplay = `${sizeInKB.toFixed(2)}KB`;
        }

        console.log(`   Size: ${sizeDisplay}`);
        console.log('');

        if (options.dryRun) {
          console.log('✅ Dry run successful! Package is ready to publish.');
          publishedPackages.push({
            name: manifest.name,
            version: manifest.version,
            url: ''
          });
          continue;
        }

        // Publish to registry
        console.log('🚀 Publishing to registry...');
        const result = await client.publish(manifest, tarball, selectedOrgId ? { orgId: selectedOrgId } : undefined);

        // Determine the webapp URL based on registry URL
        let webappUrl: string;
        const registryUrl = config.registryUrl || 'https://registry.prpm.dev';
        if (registryUrl.includes('localhost') || registryUrl.includes('127.0.0.1')) {
          // Local development - webapp is on port 5173
          webappUrl = 'http://localhost:5173';
        } else if (registryUrl.includes('registry.prpm.dev')) {
          // Production - webapp is on prpm.dev
          webappUrl = 'https://prpm.dev';
        } else {
          // Default to registry URL for unknown environments
          webappUrl = registryUrl;
        }

        const packageUrl = `${webappUrl}/packages/${encodeURIComponent(manifest.name)}`;

        console.log('');
        console.log('✅ Package published successfully!');
        console.log('');
        console.log(`   Package: ${manifest.name}@${result.version}`);
        console.log(`   Install: prpm install ${manifest.name}`);
        console.log('');

        publishedPackages.push({
          name: manifest.name,
          version: result.version,
          url: packageUrl
        });
      } catch (err) {
        const pkgError = err instanceof Error ? err.message : String(err);
        console.error(`\n❌ Failed to publish ${manifest.name}: ${pkgError}\n`);
        failedPackages.push({
          name: manifest.name,
          error: pkgError
        });
      }
    }

    // Print summary if multiple packages
    if (manifests.length > 1) {
      console.log(`\n${'='.repeat(60)}`);
      console.log(`📊 Publishing Summary`);
      console.log(`${'='.repeat(60)}\n`);

      if (publishedPackages.length > 0) {
        console.log(`✅ Successfully published ${publishedPackages.length} package(s):`);
        publishedPackages.forEach(pkg => {
          console.log(`   - ${pkg.name}@${pkg.version}`);
          if (pkg.url) {
            console.log(`     ${pkg.url}`);
          }
        });
        console.log('');
      }

      if (failedPackages.length > 0) {
        console.log(`❌ Failed to publish ${failedPackages.length} package(s):`);
        failedPackages.forEach(pkg => {
          console.log(`   - ${pkg.name}: ${pkg.error}`);
        });
        console.log('');
      }
    }

    success = publishedPackages.length > 0;

    if (failedPackages.length > 0 && publishedPackages.length === 0) {
      process.exit(1);
    }
  } catch (err) {
    error = err instanceof Error ? err.message : String(err);
    console.error(`\n❌ Failed to publish package: ${error}\n`);

    // Provide helpful hints based on error type
    if (error.includes('Manifest validation failed')) {
      console.log('💡 Common validation issues:');
      console.log('   - Missing required fields (name, version, description, format)');
      console.log('   - Invalid format or subtype values');
      console.log('   - Description too short (min 10 chars) or too long (max 500 chars)');
      console.log('   - Package name must be lowercase with hyphens only');
      console.log('');
      console.log('💡 For Claude skills specifically:');
      console.log('   - Add "subtype": "skill" to your prpm.json');
      console.log('   - Ensure files include a SKILL.md file');
      console.log('   - Package name must be max 64 characters');
      console.log('');
      console.log('💡 View the schema: prpm schema');
      console.log('');
    } else if (error.includes('SKILL.md')) {
      console.log('💡 Claude skills require:');
      console.log('   - A file named SKILL.md (all caps) in your package');
      console.log('   - "format": "claude" and "subtype": "skill" in prpm.json');
      console.log('');
    } else if (error.includes('No manifest file found')) {
      console.log('💡 Create a manifest file:');
      console.log('   - Run: prpm init');
      console.log('   - Or create prpm.json manually');
      console.log('');
    }

    process.exit(1);
  } finally {
    // Track telemetry
    await telemetry.track({
      command: 'publish',
      success,
      error,
      duration: Date.now() - startTime,
      data: {
        packageName,
        version,
        dryRun: options.dryRun,
      },
    });
    await telemetry.shutdown();
  }
}

/**
 * Create the publish command
 */
export function createPublishCommand(): Command {
  return new Command('publish')
    .description('Publish a package to the registry')
    .option('--access <type>', 'Package access (public or private) - overrides manifest setting')
    .option('--tag <tag>', 'NPM-style tag (e.g., latest, beta)', 'latest')
    .option('--dry-run', 'Validate package without publishing')
    .action(async (options: PublishOptions) => {
      await handlePublish(options);
      process.exit(0);
    });
}<|MERGE_RESOLUTION|>--- conflicted
+++ resolved
@@ -43,9 +43,6 @@
 
   try {
     const content = await readFile(prpmJsonPath, 'utf-8');
-<<<<<<< HEAD
-    const manifest = JSON.parse(content) as Manifest;
-=======
     prpmJsonExists = true;
 
     // Try to parse JSON
@@ -65,7 +62,6 @@
         `You can validate your JSON at https://jsonlint.com/`
       );
     }
->>>>>>> c826bba2
 
     // Check if this is a multi-package manifest
     if ('packages' in manifest && Array.isArray(manifest.packages)) {
@@ -80,16 +76,6 @@
           description: pkg.description,
           format: pkg.format,
           files: pkg.files,
-<<<<<<< HEAD
-          author: pkg.author !== undefined ? pkg.author : (multiManifest.author || ''),
-          license: pkg.license !== undefined ? pkg.license : (multiManifest.license ?? undefined),
-          repository: pkg.repository !== undefined ? pkg.repository : (multiManifest.repository ?? undefined),
-          homepage: pkg.homepage !== undefined ? pkg.homepage : (multiManifest.homepage ?? undefined),
-          documentation: pkg.documentation !== undefined ? pkg.documentation : (multiManifest.documentation ?? undefined),
-          organization: pkg.organization !== undefined ? pkg.organization : (multiManifest.organization ?? undefined),
-          tags: pkg.tags !== undefined ? pkg.tags : (multiManifest.tags ?? undefined),
-          keywords: pkg.keywords !== undefined ? pkg.keywords : (multiManifest.keywords ?? undefined),
-=======
           author: pkg.author !== undefined ? pkg.author : multiManifest.author!,
           license: pkg.license !== undefined ? pkg.license : multiManifest.license,
           repository: pkg.repository !== undefined ? pkg.repository : multiManifest.repository,
@@ -99,7 +85,6 @@
           private: pkg.private !== undefined ? pkg.private : multiManifest.private,
           tags: pkg.tags !== undefined ? pkg.tags : multiManifest.tags,
           keywords: pkg.keywords !== undefined ? pkg.keywords : multiManifest.keywords,
->>>>>>> c826bba2
           subtype: pkg.subtype,
           dependencies: pkg.dependencies,
           peerDependencies: pkg.peerDependencies,
@@ -107,8 +92,6 @@
           main: pkg.main,
         };
 
-<<<<<<< HEAD
-=======
         // Debug: Log inheritance only if DEBUG env var is set
         if (process.env.DEBUG) {
           console.log(`\n🔍 Package ${pkg.name} inheritance:`);
@@ -118,7 +101,6 @@
           console.log('');
         }
 
->>>>>>> c826bba2
         return validateManifest(packageWithDefaults);
       });
 
