--- conflicted
+++ resolved
@@ -40,11 +40,8 @@
     'gemini': '✨',
     'mcp': '🔗',
     'agents.md': '📝',
-<<<<<<< HEAD
     'openskills': '🎓',
-=======
     'ruler': '📏',
->>>>>>> 1519e1d1
     'generic': '📦',
   };
 
@@ -65,11 +62,8 @@
     'gemini': 'Gemini',
     'mcp': 'MCP',
     'agents.md': 'Agents.md',
-<<<<<<< HEAD
     'openskills': 'OpenSkills',
-=======
     'ruler': 'Ruler',
->>>>>>> 1519e1d1
     'generic': '',
   };
 
