--- conflicted
+++ resolved
@@ -18,16 +18,12 @@
         type: 'object',
         properties: {
           q: { type: 'string' },
-<<<<<<< HEAD
           type: {
             oneOf: [
               { type: 'string', enum: ['cursor', 'cursor-agent', 'cursor-slash-command', 'claude', 'claude-skill', 'claude-agent', 'claude-slash-command', 'continue', 'windsurf', 'generic', 'mcp'] },
               { type: 'array', items: { type: 'string', enum: ['cursor', 'cursor-agent', 'cursor-slash-command', 'claude', 'claude-skill', 'claude-agent', 'claude-slash-command', 'continue', 'windsurf', 'generic', 'mcp'] } }
             ]
           },
-=======
-          type: { type: 'string', enum: ['cursor', 'claude', 'claude-skill', 'claude-agent', 'claude-slash-command', 'cursor-agent', 'cursor-slash-command', 'continue', 'windsurf', 'generic', 'mcp'] },
->>>>>>> 6b9b4ca1
           tags: { type: 'array', items: { type: 'string' } },
           category: { type: 'string' },
           author: { type: 'string' },
