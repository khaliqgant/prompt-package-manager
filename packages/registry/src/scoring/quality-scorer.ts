/**
 * Package Quality Scoring Algorithm
 *
 * Calculates a quality score (0.00 - 5.00) for packages based on multiple factors.
 * This score determines search ranking and "best in class" designation.
 *
 * Scoring Factors:
 * 1. Content Quality (40%) - AI-evaluated prompt quality, documentation, examples
 * 2. Author Credibility (30%) - verification, history, reputation
 * 3. Engagement (20%) - downloads, stars, ratings
 * 4. Maintenance (10%) - recency, version count, updates
 */

import { FastifyInstance } from 'fastify';
import { query } from '../db/index.js';
import { evaluatePromptWithAI } from './ai-evaluator.js';

export interface QualityScoreFactors {
  // Content quality (0-2.0 points) - PROMPT FIRST
  promptContentQuality: number;    // 1.0 (actual prompt effectiveness)
  promptLength: number;            // 0.3 (substantial content)
  hasExamples: number;             // 0.2 (code examples/demonstrations)
  hasDocumentation: number;        // 0.2 (external docs)
  hasDescription: number;          // 0.1 (package description)
  descriptionQuality: number;      // 0.1 (description length/quality)
  hasRepository: number;           // 0.05 (source code)
  metadataQuality: number;         // 0.05 (tags, keywords, homepage)

  // Author credibility (0-1.5 points)
  isVerifiedAuthor: number;        // 0.5
  authorPackageCount: number;      // 0.3 (3+ packages)
  isOfficialPackage: number;       // 0.7

  // Engagement (0-1.0 points)
  downloadScore: number;           // 0.4 (logarithmic)
  starScore: number;               // 0.3 (if implemented)
  ratingScore: number;             // 0.3 (average rating)

  // Maintenance (0-0.5 points)
  recencyScore: number;            // 0.3 (last 30 days = max)
  versionCountScore: number;       // 0.2 (2+ versions)
}

export interface PackageQualityData {
  id: string;
  description?: string;
  documentation_url?: string;
  repository_url?: string;
  homepage_url?: string;
  keywords?: string[];
  tags?: string[];
  author_id: string;
  verified: boolean;
  official?: boolean;
  total_downloads: number;
  rating_average?: number;
  rating_count: number;
  version_count: number;
  last_published_at?: Date;
  created_at: Date;

  // Prompt content fields (passed in, not from DB)
  content?: any; // Canonical format content
}

/**
 * Calculate quality score for a package
 */
export function calculateQualityScore(pkg: PackageQualityData): number {
  const factors: QualityScoreFactors = {
    // Content Quality (40% = 2.0 points) - PROMPT CONTENT FIRST
    promptContentQuality: scorePromptContent(pkg.content),           // 1.0 - THE MAIN FACTOR
    promptLength: scorePromptLength(pkg.content),        // 0.3
    hasExamples: scoreExamples(pkg.content),                         // 0.2
    hasDocumentation: pkg.documentation_url ? 0.2 : 0,               // 0.2
    hasDescription: pkg.description && pkg.description.length > 20 ? 0.1 : 0,  // 0.1
    descriptionQuality: scoreDescriptionQuality(pkg.description),    // 0.1
    hasRepository: pkg.repository_url ? 0.05 : 0,                    // 0.05
    metadataQuality: scoreMetadata(pkg),                             // 0.05

    // Author Credibility (30% = 1.5 points)
    isVerifiedAuthor: pkg.verified ? 0.5 : 0,
    authorPackageCount: 0, // Calculated separately
    isOfficialPackage: pkg.official ? 0.7 : 0,

    // Engagement (20% = 1.0 points)
    downloadScore: scoreDownloads(pkg.total_downloads),
    starScore: scoreStars(0), // Stars not yet implemented
    ratingScore: scoreRating(pkg.rating_average, pkg.rating_count),

    // Maintenance (10% = 0.5 points)
    recencyScore: scoreRecency(pkg.last_published_at || pkg.created_at),
    versionCountScore: scoreVersionCount(pkg.version_count),
  };

  // Sum all factors
  const totalScore = Object.values(factors).reduce((sum, val) => sum + val, 0);

  // Return clamped to 0-5 range with 2 decimal precision
  return Math.min(5.0, Math.max(0, Math.round(totalScore * 100) / 100));
}

/**
 * Calculate quality score for a package with AI evaluation (async)
 * Uses Claude API to evaluate prompt content quality
 */
export async function calculateQualityScoreWithAI(
  pkg: PackageQualityData,
  server: FastifyInstance
): Promise<number> {
  // Get AI evaluation score for prompt content (0.0 - 1.0, maps to max 1.0 points)
  const aiScore = await evaluatePromptWithAI(pkg.content, server);

  const factors: QualityScoreFactors = {
    // Content Quality (40% = 2.0 points) - AI-POWERED PROMPT EVALUATION
    promptContentQuality: aiScore,                                   // 1.0 - AI-EVALUATED
    promptLength: scorePromptLength(pkg.content),        // 0.3
    hasExamples: scoreExamples(pkg.content),                         // 0.2
    hasDocumentation: pkg.documentation_url ? 0.2 : 0,               // 0.2
    hasDescription: pkg.description && pkg.description.length > 20 ? 0.1 : 0,  // 0.1
    descriptionQuality: scoreDescriptionQuality(pkg.description),    // 0.1
    hasRepository: pkg.repository_url ? 0.05 : 0,                    // 0.05
    metadataQuality: scoreMetadata(pkg),                             // 0.05

    // Author Credibility (30% = 1.5 points)
    isVerifiedAuthor: pkg.verified ? 0.5 : 0,
    authorPackageCount: 0, // Calculated separately
    isOfficialPackage: pkg.official ? 0.7 : 0,

    // Engagement (20% = 1.0 points)
    downloadScore: scoreDownloads(pkg.total_downloads),
    starScore: scoreStars(0), // Stars not yet implemented
    ratingScore: scoreRating(pkg.rating_average, pkg.rating_count),

    // Maintenance (10% = 0.5 points)
    recencyScore: scoreRecency(pkg.last_published_at || pkg.created_at),
    versionCountScore: scoreVersionCount(pkg.version_count),
  };

  // Sum all factors
  const totalScore = Object.values(factors).reduce((sum, val) => sum + val, 0);

  // Return clamped to 0-5 range with 2 decimal precision
  return Math.min(5.0, Math.max(0, Math.round(totalScore * 100) / 100));
}

/**
 * Score prompt content quality (0-1.0 points) - THE MOST IMPORTANT FACTOR
 * Analyzes the actual prompt/rule/skill content for depth and usefulness
 */
function scorePromptContent(content?: any): number {
  if (!content) return 0;

  let score = 0;

  try {
    // For canonical format
    if (content.sections && Array.isArray(content.sections)) {
      const sections = content.sections;

      // Has multiple sections (shows structure and thought)
      if (sections.length >= 5) score += 0.3;
      else if (sections.length >= 3) score += 0.2;
      else if (sections.length >= 1) score += 0.1;

      // Check for different section types (shows comprehensiveness)
      const sectionTypes = new Set(sections.map((s: any) => s.type));
      if (sectionTypes.size >= 4) score += 0.2;  // 4+ different types
      else if (sectionTypes.size >= 2) score += 0.1;

      // Check total content length across all sections
      let totalContentLength = 0;
      sections.forEach((section: any) => {
        if (section.content) totalContentLength += section.content.length;
        if (section.items) totalContentLength += JSON.stringify(section.items).length;
        if (section.rules) totalContentLength += JSON.stringify(section.rules).length;
        if (section.examples) totalContentLength += JSON.stringify(section.examples).length;
      });

      // Substantial content
      if (totalContentLength >= 2000) score += 0.3;  // Very detailed
      else if (totalContentLength >= 1000) score += 0.2;  // Good depth
      else if (totalContentLength >= 500) score += 0.1;   // Basic depth
      else if (totalContentLength >= 200) score += 0.05;  // Minimal

      // Has instructions/rules section (core value)
      const hasInstructions = sections.some((s: any) =>
        s.type === 'instructions' || s.type === 'rules' || s.type === 'guidelines'
      );
      if (hasInstructions) score += 0.2;

    } else if (typeof content === 'string') {
      // For raw string content (fallback)
      if (content.length >= 2000) score += 0.5;
      else if (content.length >= 1000) score += 0.3;
      else if (content.length >= 500) score += 0.2;
      else if (content.length >= 200) score += 0.1;
    }

  } catch (error) {
    // If content parsing fails, give minimal score
    return 0.1;
  }

  return Math.min(1.0, score);
}

/**
 * Score prompt length and substance (0-0.3 points)
 * Checks structured content from tarball
 */
function scorePromptLength(content?: any): number {
  let totalLength = 0;

  // Content length
  if (content) {
    if (typeof content === 'string') {
      totalLength += content.length;
    } else if (content.sections) {
      totalLength += JSON.stringify(content).length;
    }
  }

  // Score based on content length
  if (totalLength >= 5000) return 0.3;  // Very comprehensive
  if (totalLength >= 3000) return 0.25;
  if (totalLength >= 2000) return 0.2;
  if (totalLength >= 1000) return 0.15;
  if (totalLength >= 500) return 0.1;
  if (totalLength >= 200) return 0.05;
  return 0;
}

/**
 * Score examples in content (0-0.2 points)
 * Code examples and demonstrations are crucial for understanding
 */
function scoreExamples(content?: any): number {
  if (!content || !content.sections) return 0;

  try {
    const sections = content.sections;

    // Look for examples section
    const examplesSection = sections.find((s: any) => s.type === 'examples');
    if (examplesSection && examplesSection.examples) {
      const exampleCount = Array.isArray(examplesSection.examples)
        ? examplesSection.examples.length
        : 0;

      if (exampleCount >= 5) return 0.2;   // Excellent examples
      if (exampleCount >= 3) return 0.15;  // Good examples
      if (exampleCount >= 1) return 0.1;   // Has examples
    }

    // Check for code blocks in content
    const hasCodeBlocks = sections.some((s: any) => {
      const content = JSON.stringify(s);
      return content.includes('```') || content.includes('<code>');
    });

    if (hasCodeBlocks) return 0.1;

  } catch (error) {
    return 0;
  }

  return 0;
}

/**
 * Score description quality (0-0.1 points)
 * Package description should be concise but informative
 */
function scoreDescriptionQuality(description?: string): number {
  if (!description) return 0;

  const length = description.length;
  if (length >= 100 && length <= 300) return 0.1;  // Perfect length
  if (length >= 50 && length < 100) return 0.07;
  if (length > 300 && length <= 500) return 0.07;
  if (length > 20) return 0.03;
  return 0;
}

/**
 * Score metadata (0-0.05 points)
 * Tags, keywords, homepage - nice to have but not critical
 */
function scoreMetadata(pkg: PackageQualityData): number {
  let score = 0;

  if (pkg.tags && pkg.tags.length >= 3) score += 0.02;
  else if (pkg.tags && pkg.tags.length >= 1) score += 0.01;

  if (pkg.keywords && pkg.keywords.length >= 3) score += 0.02;
  else if (pkg.keywords && pkg.keywords.length > 0) score += 0.01;

  if (pkg.homepage_url) score += 0.01;

  return Math.min(0.05, score);
}


/**
 * Score downloads (0-0.4 points)
 * Logarithmic scale to prevent runaway leaders while rewarding popularity
 */
function scoreDownloads(downloads: number): number {
  if (downloads === 0) return 0;
  if (downloads < 5) return 0.05;
  if (downloads < 10) return 0.1;
  if (downloads < 25) return 0.15;
  if (downloads < 50) return 0.2;
  if (downloads < 100) return 0.25;
  if (downloads < 200) return 0.3;
  if (downloads < 500) return 0.35;
  return 0.4; // 500+ downloads
}

/**
 * Score stars (0-0.3 points)
 */
function scoreStars(stars: number): number {
  if (stars === 0) return 0;
  if (stars < 5) return 0.1;
  if (stars < 20) return 0.2;
  return 0.3; // 20+ stars
}

/**
 * Score rating (0-0.3 points)
 * Requires minimum number of ratings to be credible
 */
function scoreRating(average?: number, count?: number): number {
  if (!average || !count || count < 3) return 0;

  // Normalize to 0-0.3 scale (5.0 rating = 0.3 points)
  return (average / 5.0) * 0.3;
}

/**
 * Score recency (0-0.3 points)
 * Last 30 days = max score, degrades over time
 */
function scoreRecency(lastPublished: Date): number {
  const now = new Date();
  const daysSince = (now.getTime() - lastPublished.getTime()) / (1000 * 60 * 60 * 24);

  if (daysSince <= 30) return 0.3;
  if (daysSince <= 90) return 0.2;
  if (daysSince <= 180) return 0.1;
  return 0.05; // Still maintained but old
}

/**
 * Score version count (0-0.2 points)
 * Shows active maintenance
 */
function scoreVersionCount(count: number): number {
  if (count === 1) return 0;
  if (count === 2) return 0.1;
  return 0.2; // 3+ versions
}

/**
 * Calculate author package count bonus
 */
async function getAuthorPackageCount(server: FastifyInstance, authorId: string): Promise<number> {
  const result = await query<{ count: number }>(
    server,
    'SELECT COUNT(*) as count FROM packages WHERE author_id = $1 AND visibility = $2',
    [authorId, 'public']
  );

  const count = result.rows[0]?.count || 0;

  if (count < 2) return 0;
  if (count < 5) return 0.15;
  return 0.3; // 5+ packages
}

/**
 * Update quality score for a single package
 * @param content - Optional package content. If not provided, will be fetched from package_versions.metadata
 */
export async function updatePackageQualityScore(
  server: FastifyInstance,
  packageId: string,
  content?: string
): Promise<number> {
  server.log.info({ packageId }, '🎯 Starting quality score calculation');

<<<<<<< HEAD
  // Fetch package data (metadata only, content passed as parameter from tarball)
=======
  // Fetch package data
>>>>>>> cb063a02
  const pkgResult = await query<PackageQualityData>(
    server,
    `SELECT
      id, description, documentation_url, repository_url,
      homepage_url, keywords, tags, author_id, verified, official,
      total_downloads, rating_average, rating_count, version_count,
      last_published_at, created_at
     FROM packages
     WHERE id = $1`,
    [packageId]
  );

  if (pkgResult.rows.length === 0) {
    throw new Error(`Package not found: ${packageId}`);
  }

  const pkg = pkgResult.rows[0];

  // Add content from parameter (extracted from tarball during publish)
  pkg.content = content;

  server.log.info({
    packageId,
    type: 'metadata',
    verified: pkg.verified,
    official: pkg.official,
    downloads: pkg.total_downloads,
<<<<<<< HEAD
    versions: pkg.version_count,
    hasContent: !!content
=======
    versions: pkg.version_count
>>>>>>> cb063a02
  }, '📋 Package metadata retrieved');

  // Add content to package data
  pkg.content = content;

  // Calculate base score with AI evaluation
  const startTime = Date.now();
  let score = await calculateQualityScoreWithAI(pkg, server);
  const calculationTime = Date.now() - startTime;

  server.log.info({
    packageId,
    baseScore: score.toFixed(2),
    calculationTime
  }, '📊 Base score calculated');

  // Add author package count bonus
  const authorBonus = await getAuthorPackageCount(server, pkg.author_id);
  if (authorBonus > 0) {
    server.log.info({
      packageId,
      authorId: pkg.author_id,
      authorBonus: authorBonus.toFixed(2)
    }, '👤 Author bonus applied');
  }
  score += authorBonus;

  // Clamp to 0-5 range
  score = Math.min(5.0, Math.max(0, Math.round(score * 100) / 100));

  // Update in database
  await query(
    server,
    'UPDATE packages SET quality_score = $1 WHERE id = $2',
    [score, packageId]
  );

  server.log.info({
    packageId,
    finalScore: score,
    scoreBreakdown: {
      base: (score - authorBonus).toFixed(2),
      authorBonus: authorBonus.toFixed(2),
      total: score.toFixed(2)
    },
    totalTime: Date.now() - startTime
  }, `✅ Quality score updated: ${score.toFixed(2)}/5.00`);

  return score;
}

/**
 * Batch update quality scores for all packages
 */
export async function updateAllQualityScores(
  server: FastifyInstance,
  options: {
    batchSize?: number;
    type?: string;
    onProgress?: (current: number, total: number) => void;
  } = {}
): Promise<{ updated: number; failed: number }> {
  const { batchSize = 100, type, onProgress } = options;

  // Get all package IDs
  const query_text = type
    ? 'SELECT id FROM packages WHERE format = $1 ORDER BY created_at DESC'
    : 'SELECT id FROM packages ORDER BY created_at DESC';

  const params = type ? [type] : [];
  const result = await query<{ id: string }>(server, query_text, params);

  const packageIds = result.rows.map(row => row.id);
  const total = packageIds.length;
  let updated = 0;
  let failed = 0;

  server.log.info({ total, type }, 'Starting quality score update for all packages');

  // Process in batches
  for (let i = 0; i < packageIds.length; i += batchSize) {
    const batch = packageIds.slice(i, i + batchSize);

    await Promise.all(
      batch.map(async (pkgId) => {
        try {
          await updatePackageQualityScore(server, pkgId);
          updated++;
        } catch (error) {
          server.log.error({ error, packageId: pkgId }, 'Failed to update quality score');
          failed++;
        }
      })
    );

    if (onProgress) {
      onProgress(updated + failed, total);
    }

    // Small delay between batches to avoid overwhelming the DB
    if (i + batchSize < packageIds.length) {
      await new Promise(resolve => setTimeout(resolve, 100));
    }
  }

  server.log.info({ updated, failed, total }, 'Completed quality score update');

  return { updated, failed };
}

/**
 * Get quality score breakdown for debugging
 */
export async function getQualityScoreBreakdown(
  server: FastifyInstance,
  packageId: string
): Promise<{ score: number; factors: QualityScoreFactors }> {
  const pkgResult = await query<PackageQualityData>(
    server,
    `SELECT
      id, description, documentation_url, repository_url,
      homepage_url, keywords, tags, author_id, verified, official,
      total_downloads, rating_average, rating_count, version_count,
      last_published_at, created_at
     FROM packages
     WHERE id = $1`,
    [packageId]
  );

  if (pkgResult.rows.length === 0) {
    throw new Error(`Package not found: ${packageId}`);
  }

  const pkg = pkgResult.rows[0];

  // Get AI evaluation score
  const aiScore = await evaluatePromptWithAI(pkg.content, server);

  // Calculate factors using AI-powered approach
  const authorBonus = await getAuthorPackageCount(server, pkg.author_id);

  const factors: QualityScoreFactors = {
    // Content Quality (40% = 2.0 points) - AI-POWERED
    promptContentQuality: aiScore,
    promptLength: scorePromptLength(pkg.content),
    hasExamples: scoreExamples(pkg.content),
    hasDocumentation: pkg.documentation_url ? 0.2 : 0,
    hasDescription: pkg.description && pkg.description.length > 20 ? 0.1 : 0,
    descriptionQuality: scoreDescriptionQuality(pkg.description),
    hasRepository: pkg.repository_url ? 0.05 : 0,
    metadataQuality: scoreMetadata(pkg),

    // Author Credibility (30% = 1.5 points)
    isVerifiedAuthor: pkg.verified ? 0.5 : 0,
    authorPackageCount: authorBonus,
    isOfficialPackage: pkg.official ? 0.7 : 0,

    // Engagement (20% = 1.0 points)
    downloadScore: scoreDownloads(pkg.total_downloads),
    starScore: scoreStars(0), // Stars not yet implemented
    ratingScore: scoreRating(pkg.rating_average, pkg.rating_count),

    // Maintenance (10% = 0.5 points)
    recencyScore: scoreRecency(pkg.last_published_at || pkg.created_at),
    versionCountScore: scoreVersionCount(pkg.version_count),
  };

  const score = Object.values(factors).reduce((sum, val) => sum + val, 0);

  return {
    score: Math.min(5.0, Math.max(0, Math.round(score * 100) / 100)),
    factors
  };
}<|MERGE_RESOLUTION|>--- conflicted
+++ resolved
@@ -59,8 +59,10 @@
   last_published_at?: Date;
   created_at: Date;
 
-  // Prompt content fields (passed in, not from DB)
+  // Prompt content fields
   content?: any; // Canonical format content
+  readme?: string; // README content
+  file_size?: number; // Tarball size as proxy for content
 }
 
 /**
@@ -70,7 +72,7 @@
   const factors: QualityScoreFactors = {
     // Content Quality (40% = 2.0 points) - PROMPT CONTENT FIRST
     promptContentQuality: scorePromptContent(pkg.content),           // 1.0 - THE MAIN FACTOR
-    promptLength: scorePromptLength(pkg.content),        // 0.3
+    promptLength: scorePromptLength(pkg.content, pkg.readme),        // 0.3
     hasExamples: scoreExamples(pkg.content),                         // 0.2
     hasDocumentation: pkg.documentation_url ? 0.2 : 0,               // 0.2
     hasDescription: pkg.description && pkg.description.length > 20 ? 0.1 : 0,  // 0.1
@@ -114,7 +116,7 @@
   const factors: QualityScoreFactors = {
     // Content Quality (40% = 2.0 points) - AI-POWERED PROMPT EVALUATION
     promptContentQuality: aiScore,                                   // 1.0 - AI-EVALUATED
-    promptLength: scorePromptLength(pkg.content),        // 0.3
+    promptLength: scorePromptLength(pkg.content, pkg.readme),        // 0.3
     hasExamples: scoreExamples(pkg.content),                         // 0.2
     hasDocumentation: pkg.documentation_url ? 0.2 : 0,               // 0.2
     hasDescription: pkg.description && pkg.description.length > 20 ? 0.1 : 0,  // 0.1
@@ -207,9 +209,9 @@
 
 /**
  * Score prompt length and substance (0-0.3 points)
- * Checks structured content from tarball
- */
-function scorePromptLength(content?: any): number {
+ * Checks both structured content and README
+ */
+function scorePromptLength(content?: any, readme?: string): number {
   let totalLength = 0;
 
   // Content length
@@ -221,7 +223,12 @@
     }
   }
 
-  // Score based on content length
+  // README length (additional documentation)
+  if (readme) {
+    totalLength += readme.length;
+  }
+
+  // Score based on combined length
   if (totalLength >= 5000) return 0.3;  // Very comprehensive
   if (totalLength >= 3000) return 0.25;
   if (totalLength >= 2000) return 0.2;
@@ -391,11 +398,7 @@
 ): Promise<number> {
   server.log.info({ packageId }, '🎯 Starting quality score calculation');
 
-<<<<<<< HEAD
-  // Fetch package data (metadata only, content passed as parameter from tarball)
-=======
   // Fetch package data
->>>>>>> cb063a02
   const pkgResult = await query<PackageQualityData>(
     server,
     `SELECT
@@ -414,21 +417,13 @@
 
   const pkg = pkgResult.rows[0];
 
-  // Add content from parameter (extracted from tarball during publish)
-  pkg.content = content;
-
   server.log.info({
     packageId,
     type: 'metadata',
     verified: pkg.verified,
     official: pkg.official,
     downloads: pkg.total_downloads,
-<<<<<<< HEAD
-    versions: pkg.version_count,
-    hasContent: !!content
-=======
     versions: pkg.version_count
->>>>>>> cb063a02
   }, '📋 Package metadata retrieved');
 
   // Add content to package data
@@ -573,7 +568,7 @@
   const factors: QualityScoreFactors = {
     // Content Quality (40% = 2.0 points) - AI-POWERED
     promptContentQuality: aiScore,
-    promptLength: scorePromptLength(pkg.content),
+    promptLength: scorePromptLength(pkg.content, pkg.readme),
     hasExamples: scoreExamples(pkg.content),
     hasDocumentation: pkg.documentation_url ? 0.2 : 0,
     hasDescription: pkg.description && pkg.description.length > 20 ? 0.1 : 0,
