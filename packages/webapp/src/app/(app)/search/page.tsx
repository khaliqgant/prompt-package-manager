--- conflicted
+++ resolved
@@ -148,7 +148,6 @@
     }
   }
 
-<<<<<<< HEAD
   // Fetch slash commands (both Claude and Cursor slash commands)
   const fetchSlashCommands = async () => {
     setLoading(true)
@@ -156,69 +155,17 @@
       const params: SearchPackagesParams = {
         type: ['claude-slash-command', 'cursor-slash-command'],
         limit,
-=======
-  // Fetch slash commands (claude-slash-command and cursor-slash-command type packages)
-  const fetchSlashCommands = async () => {
-    setLoading(true)
-    try {
-      // Fetch both Claude and Cursor slash commands
-      const baseParams = {
-        limit: limit * 2, // Get more to account for both types
->>>>>>> 6b9b4ca1
         offset: (page - 1) * limit,
         sort,
       }
 
-      const claudeParams: SearchPackagesParams = {
-        ...baseParams,
-        type: 'claude-slash-command',
-      }
-
-      const cursorParams: SearchPackagesParams = {
-        ...baseParams,
-        type: 'cursor-slash-command',
-      }
-
-      if (query.trim()) {
-        claudeParams.q = query
-        cursorParams.q = query
-      }
-      if (selectedCategory) {
-        claudeParams.category = selectedCategory
-        cursorParams.category = selectedCategory
-      }
-      if (selectedTags.length > 0) {
-        claudeParams.tags = selectedTags
-        cursorParams.tags = selectedTags
-      }
-
-      // Fetch both types in parallel
-      const [claudeResult, cursorResult] = await Promise.all([
-        searchPackages(claudeParams),
-        searchPackages(cursorParams),
-      ])
-
-      // Combine and deduplicate results
-      const combinedPackages = [...claudeResult.packages, ...cursorResult.packages]
-      const uniquePackages = Array.from(
-        new Map(combinedPackages.map(pkg => [pkg.id, pkg])).values()
-      )
-
-      // Sort combined results
-      const sortedPackages = uniquePackages.sort((a, b) => {
-        if (sort === 'downloads') return (b.total_downloads || 0) - (a.total_downloads || 0)
-        if (sort === 'recent') return new Date(b.created_at).getTime() - new Date(a.created_at).getTime()
-        if (sort === 'updated') return new Date(b.updated_at).getTime() - new Date(a.updated_at).getTime()
-        if (sort === 'name') return a.name.localeCompare(b.name)
-        return 0
-      })
-
-      // Paginate the combined results
-      const startIdx = (page - 1) * limit
-      const paginatedPackages = sortedPackages.slice(startIdx, startIdx + limit)
-
-      setPackages(paginatedPackages)
-      setTotal(claudeResult.total + cursorResult.total)
+      if (query.trim()) params.q = query
+      if (selectedCategory) params.category = selectedCategory
+      if (selectedTags.length > 0) params.tags = selectedTags
+
+      const result = await searchPackages(params)
+      setPackages(result.packages)
+      setTotal(result.total)
     } catch (error) {
       console.error('Failed to fetch slash commands:', error)
     } finally {
@@ -226,7 +173,6 @@
     }
   }
 
-<<<<<<< HEAD
   // Fetch agents (both Claude and Cursor agents)
   const fetchAgents = async () => {
     setLoading(true)
@@ -234,69 +180,17 @@
       const params: SearchPackagesParams = {
         type: ['claude-agent', 'cursor-agent'],
         limit,
-=======
-  // Fetch agents (claude-agent and cursor-agent type packages)
-  const fetchAgents = async () => {
-    setLoading(true)
-    try {
-      // Fetch both Claude and Cursor agents
-      const baseParams = {
-        limit: limit * 2, // Get more to account for both types
->>>>>>> 6b9b4ca1
         offset: (page - 1) * limit,
         sort,
       }
 
-      const claudeParams: SearchPackagesParams = {
-        ...baseParams,
-        type: 'claude-agent',
-      }
-
-      const cursorParams: SearchPackagesParams = {
-        ...baseParams,
-        type: 'cursor-agent',
-      }
-
-      if (query.trim()) {
-        claudeParams.q = query
-        cursorParams.q = query
-      }
-      if (selectedCategory) {
-        claudeParams.category = selectedCategory
-        cursorParams.category = selectedCategory
-      }
-      if (selectedTags.length > 0) {
-        claudeParams.tags = selectedTags
-        cursorParams.tags = selectedTags
-      }
-
-      // Fetch both types in parallel
-      const [claudeResult, cursorResult] = await Promise.all([
-        searchPackages(claudeParams),
-        searchPackages(cursorParams),
-      ])
-
-      // Combine and deduplicate results
-      const combinedPackages = [...claudeResult.packages, ...cursorResult.packages]
-      const uniquePackages = Array.from(
-        new Map(combinedPackages.map(pkg => [pkg.id, pkg])).values()
-      )
-
-      // Sort combined results
-      const sortedPackages = uniquePackages.sort((a, b) => {
-        if (sort === 'downloads') return (b.total_downloads || 0) - (a.total_downloads || 0)
-        if (sort === 'recent') return new Date(b.created_at).getTime() - new Date(a.created_at).getTime()
-        if (sort === 'updated') return new Date(b.updated_at).getTime() - new Date(a.updated_at).getTime()
-        if (sort === 'name') return a.name.localeCompare(b.name)
-        return 0
-      })
-
-      // Paginate the combined results
-      const startIdx = (page - 1) * limit
-      const paginatedPackages = sortedPackages.slice(startIdx, startIdx + limit)
-
-      setPackages(paginatedPackages)
-      setTotal(claudeResult.total + cursorResult.total)
+      if (query.trim()) params.q = query
+      if (selectedCategory) params.category = selectedCategory
+      if (selectedTags.length > 0) params.tags = selectedTags
+
+      const result = await searchPackages(params)
+      setPackages(result.packages)
+      setTotal(result.total)
     } catch (error) {
       console.error('Failed to fetch agents:', error)
     } finally {
