--- conflicted
+++ resolved
@@ -282,16 +282,6 @@
                 </Link>
               </div>
             )}
-<<<<<<< HEAD
-            <StarButtonWrapper
-              type="collection"
-              id={collection.id}
-              scope={collection.scope}
-              nameSlug={collection.name_slug}
-              initialStars={collection.stars || 0}
-            />
-            {collection.author && (
-=======
             {collection.downloads != null && (
               <div className="flex items-center gap-2">
                 <svg className="w-5 h-5" fill="none" stroke="currentColor" viewBox="0 0 24 24">
@@ -306,15 +296,13 @@
               </svg>
               <span>{collection.package_count} packages</span>
             </div>
-            {collection.stars != null && (
->>>>>>> 01085ace
-              <div className="flex items-center gap-2">
-                <svg className="w-5 h-5" fill="none" stroke="currentColor" viewBox="0 0 24 24">
-                  <path strokeLinecap="round" strokeLinejoin="round" strokeWidth={2} d="M11.049 2.927c.3-.921 1.603-.921 1.902 0l1.519 4.674a1 1 0 00.95.69h4.915c.969 0 1.371 1.24.588 1.81l-3.976 2.888a1 1 0 00-.363 1.118l1.518 4.674c.3.922-.755 1.688-1.538 1.118l-3.976-2.888a1 1 0 00-1.176 0l-3.976 2.888c-.783.57-1.838-.197-1.538-1.118l1.518-4.674a1 1 0 00-.363-1.118l-3.976-2.888c-.784-.57-.38-1.81.588-1.81h4.914a1 1 0 00.951-.69l1.519-4.674z" />
-                </svg>
-                <span>{collection.stars} stars</span>
-              </div>
-            )}
+            <StarButtonWrapper
+              type="collection"
+              id={collection.id}
+              scope={collection.scope}
+              nameSlug={collection.name_slug}
+              initialStars={collection.stars || 0}
+            />
           </div>
         </div>
 
